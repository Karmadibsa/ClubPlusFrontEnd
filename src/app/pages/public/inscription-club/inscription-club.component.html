--- conflicted
+++ resolved
@@ -49,15 +49,15 @@
           <input type="text" id="club-numero-voie" class="form-input" formControlName="numero_voie" placeholder="Numéro"
                  required/>
           @if (registrationForm.get('numero_voie')?.invalid && registrationForm.get('numero_voie')?.touched) {
-            <div class="validation-error">Le numéro de voie est requis.</div>
-          }
-        </div>lE
+            <div class="validation-error">Requis.</div>
+          }
+        </div>
         <div class="form-group">
           <label for="club-rue" class="form-label">Rue :</label>
           <input type="text" id="club-rue" class="form-input" formControlName="rue" placeholder="Nom de la rue"
                  required/>
           @if (registrationForm.get('rue')?.invalid && registrationForm.get('rue')?.touched) {
-            <div class="validation-error">Le numéro de rue est requis.</div>
+            <div class="validation-error">Requis.</div>
           }
         </div>
       </div>
@@ -67,14 +67,14 @@
           <input type="text" id="club-codepostal" class="form-input" formControlName="codepostal"
                  placeholder="Code postal" required/>
           @if (registrationForm.get('codepostal')?.invalid && registrationForm.get('codepostal')?.touched) {
-            <div class="validation-error">Le code postal est requis.</div>
+            <div class="validation-error">Requis.</div>
           }
         </div>
         <div class="form-group">
           <label for="club-ville" class="form-label">Ville :</label>
           <input type="text" id="club-ville" class="form-input" formControlName="ville" placeholder="Ville" required/>
           @if (registrationForm.get('ville')?.invalid && registrationForm.get('ville')?.touched) {
-            <div class="validation-error">La ville est requise.</div>
+            <div class="validation-error">Requis.</div>
           }
         </div>
       </div>
@@ -89,7 +89,7 @@
           <input type="tel" id="club-telephone" class="form-input" formControlName="telephone"
                  placeholder="Téléphone principal" required/>
           @if (registrationForm.get('telephone')?.invalid && registrationForm.get('telephone')?.touched) {
-            <div class="validation-error">Le numéro de téléphone est requis.</div>
+            <div class="validation-error">Requis.</div>
           }
         </div>
         <div class="form-group">
@@ -100,7 +100,7 @@
             <div class="validation-error">
               @if (registrationForm.get('email')?.errors?.['required']) {
                 <span>L'email est requis.</span>
-              } @else if (registrationForm.get('email')?.errors?.['pattern']) {
+              } @else if (registrationForm.get('email')?.errors?.['email']) {
                 <span>Format d'email invalide.</span>
               }
             </div>
@@ -154,16 +154,8 @@
             <input type="tel" id="admin-telephone" class="form-input" formControlName="telephone"
                    placeholder="Téléphone personnel" required/>
             @if (registrationForm.get('admin.telephone')?.invalid && registrationForm.get('admin.telephone')?.touched) {
-<<<<<<< HEAD
-              <div class="validation-error">Le numéro de téléphone est requis.</div>
-            }
-=======
-              @if (registrationForm.get('admin.telephone')?.errors?.['required']) {
-                <span>Le numéro de téléphone est requis.</span>
-              } @else if (registrationForm.get('admin.telephone')?.errors?.['pattern']) {
-                <span>Format du numéro invalide.</span>
-              }            }
->>>>>>> c5ee1ebd
+              <div class="validation-error">Requis.</div>
+            }
           </div>
           <div class="form-group">
             <label for="admin-email" class="form-label">Adresse e-mail :</label>
@@ -173,7 +165,7 @@
               <div class="validation-error">
                 @if (registrationForm.get('admin.email')?.errors?.['required']) {
                   <span>L'email est requis.</span>
-                } @else if (registrationForm.get('admin.email')?.errors?.['pattern']) {
+                } @else if (registrationForm.get('admin.email')?.errors?.['email']) {
                   <span>Format d'email invalide.</span>
                 }
               </div>
@@ -191,7 +183,7 @@
               <label for="admin-password" class="form-label">Mot de passe :</label>
               <input type="password" id="admin-password" class="form-input" formControlName="password"
                      placeholder="Créez un mot de passe" required
-                     [ngClass]="{'is-invalid': getAdminPasswordControl('password')?.invalid && (getAdminPasswordControl('password')?.touched || getAdminPasswordControl('password')?.dirty)}" />
+              [ngClass]="{'is-invalid': getAdminPasswordControl('password')?.invalid && (getAdminPasswordControl('password')?.touched || getAdminPasswordControl('password')?.dirty)}" />
 
               <!-- !! SECTION MISE À JOUR POUR LES ERREURS DYNAMIQUES !! -->
               <!-- Affiche la liste des critères manquants UNIQUEMENT -->
